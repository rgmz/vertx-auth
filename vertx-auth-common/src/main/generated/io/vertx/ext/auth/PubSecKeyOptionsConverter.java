/*
 * Copyright (c) 2014 Red Hat, Inc. and others
 *
 * Red Hat licenses this file to you under the Apache License, version 2.0
 * (the "License"); you may not use this file except in compliance with the
 * License.  You may obtain a copy of the License at:
 *
 * http://www.apache.org/licenses/LICENSE-2.0
 *
 * Unless required by applicable law or agreed to in writing, software
 * distributed under the License is distributed on an "AS IS" BASIS, WITHOUT
 * WARRANTIES OR CONDITIONS OF ANY KIND, either express or implied.  See the
 * License for the specific language governing permissions and limitations
 * under the License.
 */

package io.vertx.ext.auth;

import io.vertx.core.json.JsonObject;
import io.vertx.core.json.JsonArray;

/**
 * Converter for {@link io.vertx.ext.auth.PubSecKeyOptions}.
 *
 * NOTE: This class has been automatically generated from the {@link io.vertx.ext.auth.PubSecKeyOptions} original class using Vert.x codegen.
 */
public class PubSecKeyOptionsConverter {

  public static void fromJson(JsonObject json, PubSecKeyOptions obj) {
    if (json.getValue("algorithm") instanceof String) {
      obj.setAlgorithm((String)json.getValue("algorithm"));
    }
    if (json.getValue("certificate") instanceof Boolean) {
      obj.setCertificate((Boolean)json.getValue("certificate"));
    }
    if (json.getValue("publicKey") instanceof String) {
      obj.setPublicKey((String)json.getValue("publicKey"));
    }
    if (json.getValue("secretKey") instanceof String) {
      obj.setSecretKey((String)json.getValue("secretKey"));
    }
<<<<<<< HEAD
    if (json.getValue("type") instanceof String) {
      obj.setType((String)json.getValue("type"));
    }
    if (json.getValue("x509Certificates") instanceof JsonArray) {
      java.util.ArrayList<java.lang.String> list = new java.util.ArrayList<>();
      json.getJsonArray("x509Certificates").forEach( item -> {
        if (item instanceof String)
          list.add((String)item);
      });
      obj.setX509Certificates(list);
=======
    if (json.getValue("symmetric") instanceof Boolean) {
      obj.setSymmetric((Boolean)json.getValue("symmetric"));
>>>>>>> 9d563d6c
    }
  }

  public static void toJson(PubSecKeyOptions obj, JsonObject json) {
    if (obj.getAlgorithm() != null) {
      json.put("algorithm", obj.getAlgorithm());
    }
    json.put("certificate", obj.isCertificate());
    if (obj.getPublicKey() != null) {
      json.put("publicKey", obj.getPublicKey());
    }
    if (obj.getSecretKey() != null) {
      json.put("secretKey", obj.getSecretKey());
    }
    json.put("symmetric", obj.isSymmetric());
  }
}<|MERGE_RESOLUTION|>--- conflicted
+++ resolved
@@ -39,21 +39,8 @@
     if (json.getValue("secretKey") instanceof String) {
       obj.setSecretKey((String)json.getValue("secretKey"));
     }
-<<<<<<< HEAD
-    if (json.getValue("type") instanceof String) {
-      obj.setType((String)json.getValue("type"));
-    }
-    if (json.getValue("x509Certificates") instanceof JsonArray) {
-      java.util.ArrayList<java.lang.String> list = new java.util.ArrayList<>();
-      json.getJsonArray("x509Certificates").forEach( item -> {
-        if (item instanceof String)
-          list.add((String)item);
-      });
-      obj.setX509Certificates(list);
-=======
     if (json.getValue("symmetric") instanceof Boolean) {
       obj.setSymmetric((Boolean)json.getValue("symmetric"));
->>>>>>> 9d563d6c
     }
   }
 
