--- conflicted
+++ resolved
@@ -74,8 +74,6 @@
     if (otherAuthorization instanceof WildcardPermissionBasedAuthorizationImpl) {
       WildcardPermissionBasedAuthorizationImpl otherWildcardPermission = (WildcardPermissionBasedAuthorizationImpl) otherAuthorization;
       if (wildcardPermission.implies((otherWildcardPermission).wildcardPermission)) {
-<<<<<<< HEAD
-<<<<<<< HEAD
         if (getResource() == null) {
           return true;
         }
@@ -88,34 +86,6 @@
         if (getResource() == null) {
           return true;
         }
-=======
-        if (getResource() == null) {
-          return true;
-        }
-        return getResource().equals(otherWildcardPermission.getResource());
-      }
-    }
-    else if (otherAuthorization instanceof PermissionBasedAuthorization) {
-      PermissionBasedAuthorization otherPermission = (PermissionBasedAuthorization) otherAuthorization;
-      if (this.permission.equals(otherPermission.getPermission())) {
-        if (getResource() == null) {
-          return true;
-        }
->>>>>>> fixed an issue where PermissionBaseAuthorization.verify(Authorization) should be able to verify a WildcardBasedPermission and vice-versa
-=======
-        if (getResource() == null) {
-          return true;
-        }
-        return getResource().equals(otherWildcardPermission.getResource());
-      }
-    }
-    else if (otherAuthorization instanceof PermissionBasedAuthorization) {
-      PermissionBasedAuthorization otherPermission = (PermissionBasedAuthorization) otherAuthorization;
-      if (this.permission.equals(otherPermission.getPermission())) {
-        if (getResource() == null) {
-          return true;
-        }
->>>>>>> fcdd0ead
         return getResource().equals(otherPermission.getResource());
       }
     }
