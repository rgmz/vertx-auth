/*
 * Copyright 2017 Red Hat, Inc.
 *
 *  All rights reserved. This program and the accompanying materials
 *  are made available under the terms of the Eclipse Public License v1.0
 *  and Apache License v2.0 which accompanies this distribution.
 *
 *  The Eclipse Public License is available at
 *  http://www.eclipse.org/legal/epl-v10.html
 *
 *  The Apache License v2.0 is available at
 *  http://www.opensource.org/licenses/apache2.0.php
 *
 *  You may elect to redistribute this code under either of these licenses.
 */
<<<<<<< HEAD

/**
 * == htpasswd Auth Provider implementation
 * <p>
 * We provide an implementation of {@link io.vertx.ext.auth.AuthProvider} which uses the Apache htpasswd file format
 * to perform authentication. The provider will not watch for updates to the file after loading. If you need dynamic
 * user management it would be more convenient to use dynamic providers such as jdbc or mongo providers.
 * <p>
 * To use this project, add the following
 * dependency to the _dependencies_ section of your build descriptor:
 * <p>
 * * Maven (in your `pom.xml`):
 * <p>
 * [source,xml,subs="+attributes"]
 * ----
 * <dependency>
 * <groupId>${maven.groupId}</groupId>
 * <artifactId>${maven.artifactId}</artifactId>
 * <version>${maven.version}</version>
 * </dependency>
 * ----
 * <p>
 * * Gradle (in your `build.gradle` file):
 * <p>
 * [source,groovy,subs="+attributes"]
 * ----
 * compile '${maven.groupId}:${maven.artifactId}:${maven.version}'
 * ----
 * <p>
 * To create an instance you first need an htpasswd file. This file is created using the apache htpasswd tool.
 * <p>
 * Once you've got one of these you can create a {@link io.vertx.ext.auth.htpasswd.HtpasswdAuth} instance as follows:
 * <p>
 * [source,$lang]
 * ----
 * {@link examples.AuthHtpasswdExamples#example1(io.vertx.core.Vertx)}
 * ----
 * <p>
 * Once you've got your instance you can authenticate with it just like any {@link io.vertx.ext.auth.AuthProvider}.
 * <p>
 * The out of the box config assumes the usage of the file htpasswd in the root of the project.
 * <p>
 * == Provider internal behavior
 * <p>
 * The provider will load the specified htpasswd file at start time and will not watch for modifications. If you
 * require dynamic reloads, you will need to restart the provider.
 * <p>
 * The implementation does not have any other state than the htpasswd file itself.
 * <p>
 * == Authentication
 * <p>
 * When authenticating using this implementation, it assumes that the username and password are parsed as a JSON
 * object which we refer from now on as authentication info:
 * <p>
 * [source,$lang]
 * ----
 * {@link examples.AuthHtpasswdExamples#example2(HtpasswdAuth)}
 * ----
 * <p>
 * == Autorization
 * <p>
 * Apache htpasswd file is a pure authentication mechanism and not authorization.
 */
@Document(fileName = "index.adoc")
=======
>>>>>>> 9d563d6c
@ModuleGen(name = "vertx-auth-htpasswd", groupPackage = "io.vertx")
package io.vertx.ext.auth.htpasswd;

import io.vertx.codegen.annotations.ModuleGen;<|MERGE_RESOLUTION|>--- conflicted
+++ resolved
@@ -13,73 +13,6 @@
  *
  *  You may elect to redistribute this code under either of these licenses.
  */
-<<<<<<< HEAD
-
-/**
- * == htpasswd Auth Provider implementation
- * <p>
- * We provide an implementation of {@link io.vertx.ext.auth.AuthProvider} which uses the Apache htpasswd file format
- * to perform authentication. The provider will not watch for updates to the file after loading. If you need dynamic
- * user management it would be more convenient to use dynamic providers such as jdbc or mongo providers.
- * <p>
- * To use this project, add the following
- * dependency to the _dependencies_ section of your build descriptor:
- * <p>
- * * Maven (in your `pom.xml`):
- * <p>
- * [source,xml,subs="+attributes"]
- * ----
- * <dependency>
- * <groupId>${maven.groupId}</groupId>
- * <artifactId>${maven.artifactId}</artifactId>
- * <version>${maven.version}</version>
- * </dependency>
- * ----
- * <p>
- * * Gradle (in your `build.gradle` file):
- * <p>
- * [source,groovy,subs="+attributes"]
- * ----
- * compile '${maven.groupId}:${maven.artifactId}:${maven.version}'
- * ----
- * <p>
- * To create an instance you first need an htpasswd file. This file is created using the apache htpasswd tool.
- * <p>
- * Once you've got one of these you can create a {@link io.vertx.ext.auth.htpasswd.HtpasswdAuth} instance as follows:
- * <p>
- * [source,$lang]
- * ----
- * {@link examples.AuthHtpasswdExamples#example1(io.vertx.core.Vertx)}
- * ----
- * <p>
- * Once you've got your instance you can authenticate with it just like any {@link io.vertx.ext.auth.AuthProvider}.
- * <p>
- * The out of the box config assumes the usage of the file htpasswd in the root of the project.
- * <p>
- * == Provider internal behavior
- * <p>
- * The provider will load the specified htpasswd file at start time and will not watch for modifications. If you
- * require dynamic reloads, you will need to restart the provider.
- * <p>
- * The implementation does not have any other state than the htpasswd file itself.
- * <p>
- * == Authentication
- * <p>
- * When authenticating using this implementation, it assumes that the username and password are parsed as a JSON
- * object which we refer from now on as authentication info:
- * <p>
- * [source,$lang]
- * ----
- * {@link examples.AuthHtpasswdExamples#example2(HtpasswdAuth)}
- * ----
- * <p>
- * == Autorization
- * <p>
- * Apache htpasswd file is a pure authentication mechanism and not authorization.
- */
-@Document(fileName = "index.adoc")
-=======
->>>>>>> 9d563d6c
 @ModuleGen(name = "vertx-auth-htpasswd", groupPackage = "io.vertx")
 package io.vertx.ext.auth.htpasswd;
 
