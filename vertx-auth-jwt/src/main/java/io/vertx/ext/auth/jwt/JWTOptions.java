--- conflicted
+++ resolved
@@ -72,15 +72,11 @@
    * @return fluent API
    */
   public JWTOptions setExpiresInMinutes(Long expiresInMinutes) {
-<<<<<<< HEAD
-    json.put("expiresInMinutes", expiresInMinutes);
-=======
     if (expiresInMinutes != null) {
       json.put("expiresInMinutes", expiresInMinutes);
     } else {
       json.remove("expiresInMinutes");
     }
->>>>>>> 7f89a569
     return this;
   }
 
@@ -94,24 +90,16 @@
    * @return fluent API
    */
   public JWTOptions setExpiresInSeconds(Long expiresInSeconds) {
-<<<<<<< HEAD
-    json.put("expiresInSeconds", expiresInSeconds);
-=======
     if (expiresInSeconds != null) {
       json.put("expiresInSeconds", expiresInSeconds);
     } else {
       json.remove("expiresInSeconds");
     }
->>>>>>> 7f89a569
     return this;
   }
 
   public List<String> getAudience() {
-<<<<<<< HEAD
-    return json.getJsonArray("audience").getList();
-=======
     return json.getJsonArray("audience") != null ? json.getJsonArray("audience").getList() : null;
->>>>>>> 7f89a569
   }
 
   /**
