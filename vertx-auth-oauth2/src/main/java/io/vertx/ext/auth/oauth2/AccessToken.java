--- conflicted
+++ resolved
@@ -24,6 +24,8 @@
 import io.vertx.core.http.HttpMethod;
 import io.vertx.core.json.JsonObject;
 import io.vertx.ext.auth.User;
+import io.vertx.ext.auth.oauth2.impl.OAuth2TokenImpl;
+import io.vertx.ext.auth.oauth2.impl.OAuth2UserImpl;
 
 /**
  * AccessToken extension to the User interface
@@ -46,21 +48,6 @@
   JsonObject accessToken();
 
   /**
-<<<<<<< HEAD
-=======
-   * The Refresh Token if present parsed as a JsonObject
-   * @return JSON
-   *
-   * @deprecated refresh tokens are specific to the provider and should not be
-   *             handled by the consumer. Tokens are still available as an
-   *             opaque string.
-   */
-  @Deprecated
-  @CacheReturn
-  JsonObject refreshToken();
-
-  /**
->>>>>>> 5b5658b9
    * The Id Token if present parsed as a JsonObject
    * @return JSON
    */
